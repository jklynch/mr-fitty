--- conflicted
+++ resolved
@@ -82,12 +82,8 @@
             # todo: calculate confidence interval
             component_count_to_median_cp[component_count_i] = np.median(normalized_cp_list)
         log.debug('component count to median cp: {}'.format(component_count_to_median_cp))
-<<<<<<< HEAD
-        best_fit_component_count = np.argmin(np.asarray(component_count_to_median_cp))
-=======
         best_fit_component_count_i = np.argmin(np.asarray(component_count_to_median_cp))
         best_fit_component_count = 1 + best_fit_component_count_i
->>>>>>> d62a127a
         log.info('best fit component count is {}'.format(best_fit_component_count))
         best_fit = best_fit_for_component_count_list[best_fit_component_count_i]
 
